{
    "name": "cmmv-blog",
<<<<<<< HEAD
    "version": "0.0.46",
=======
    "version": "0.0.48",
>>>>>>> be3ab1c1
    "private": true,
    "description": "Blog package for CMMV",
    "type": "module",
    "scripts": {
        "dev": "tsx server.ts",
        "build:client": "vite build --config vite.config.ts",
        "build:server": "vite build --config vite.config.server.ts",
        "build": "pnpm run build:client && pnpm run build:server",
        "start": "NODE_ENV=production node dist/server.js",
        "lint": "eslint \"src/**/*.ts\""
    },
    "devDependencies": {
        "@repo/eslint-config": "workspace:*",
        "@repo/typescript-config": "workspace:*",
        "@types/node": "^22.13.14",
        "@vitejs/plugin-vue": "^5.2.3",
        "eslint": "^9.23.0",
        "tsx": "^4.19.3",
        "typescript": "^5.8.2",
        "vite": "^6.2.3",
        "vite-plugin-compression": "^0.5.1",
        "vite-plugin-minify": "^2.1.0",
        "vite-plugin-pwa": "^1.0.0",
        "vitest": "^3.0.9"
    },
    "dependencies": {
        "@cmmv/blog": "workspace:*",
        "@cmmv/newsletter": "workspace:*",
        "@tailwindcss/vite": "^4.1.4",
        "@unhead/vue": "^2.0.5",
        "compression-webpack-plugin": "^11.1.0",
        "finalhandler": "^2.1.0",
        "mime-types": "^3.0.1",
        "pinia": "^3.0.2",
        "serve-static": "^2.2.0",
        "tailwindcss": "^4.1.4",
        "unhead": "^2.0.5",
        "unplugin-auto-import": "^19.1.2",
        "vite-plugin-image-optimizer": "^1.1.8",
        "vue": "^3.5.13",
        "vue-router": "^4.5.0"
    }
}<|MERGE_RESOLUTION|>--- conflicted
+++ resolved
@@ -1,10 +1,6 @@
 {
     "name": "cmmv-blog",
-<<<<<<< HEAD
-    "version": "0.0.46",
-=======
     "version": "0.0.48",
->>>>>>> be3ab1c1
     "private": true,
     "description": "Blog package for CMMV",
     "type": "module",
