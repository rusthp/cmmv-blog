{
    "name": "cmmv-blog-api",
<<<<<<< HEAD
    "version": "0.0.46",
=======
    "version": "0.0.48",
>>>>>>> be3ab1c1
    "private": true,
    "description": "Blog API sample",
    "dev": {
        "watch": [
            "src",
            "../packages/plugin",
            "../../packages/plugin/api",
            "../../packages/plugin/contracts",
            "../../packages/rss-aggregation/api",
            "../../packages/rss-aggregation/contracts",
            "../../packages/yt-aggregation/api",
            "../../packages/yt-aggregation/contracts",
            "../../packages/access-control/api",
            "../../packages/affiliate/api",
            "../../packages/affiliate/contracts",
            "../../packages/odds/api",
            "../../packages/odds/contracts",
            "../../packages/newsletter/api",
            "../../packages/newsletter/contracts",
            "../../packages/special-dates/api",
            "../../packages/special-dates/contracts"
        ],
        "ignore": [
            ".generated",
            "**/*.spec.ts",
            "src/app.module.ts",
            "database.sqlite-journal",
            "database.sqlite"
        ]
    },
    "scripts": {
        "dev": "cmmv dev --watch --debug",
        "build": "echo 'build'",
        "start": "cmmv dev"
    },
    "peerDependencies": {
        "cli-cursor": "^5.0.0",
        "restore-cursor": "^5.1.0",
        "signal-exit": "^4.1.0"
    },
    "dependencies": {
        "@cmmv/access-control": "workspace:access-control",
        "@cmmv/affiliate": "workspace:affiliate",
        "@cmmv/ai-content": "workspace:ai-content",
        "@cmmv/auth": "latest",
        "@cmmv/blog": "workspace:plugin",
        "@cmmv/cache": "^0.15.0",
        "@cmmv/cli": "latest",
        "@cmmv/http": "latest",
        "@cmmv/repository": "latest",
        "@cmmv/rss-aggregation": "workspace:rss-aggregation",
        "@cmmv/yt-aggregation": "workspace:yt-aggregation",
        "@cmmv/newsletter": "workspace:newsletter",
        "cache-manager-fs-binary": "^1.0.4",
        "firebase-admin": "^13.4.0",
        "sharp": "^0.34.1",
        "tsx": "^4.19.4",
        "typeorm": "^0.3.24"
    },
    "devDependencies": {
        "tsconfig-paths": "^4.2.0"
    }
}<|MERGE_RESOLUTION|>--- conflicted
+++ resolved
@@ -1,10 +1,6 @@
 {
     "name": "cmmv-blog-api",
-<<<<<<< HEAD
-    "version": "0.0.46",
-=======
     "version": "0.0.48",
->>>>>>> be3ab1c1
     "private": true,
     "description": "Blog API sample",
     "dev": {
