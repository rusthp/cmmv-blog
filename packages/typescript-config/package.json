--- conflicted
+++ resolved
@@ -1,10 +1,6 @@
 {
     "name": "@repo/typescript-config",
-<<<<<<< HEAD
-    "version": "0.0.45",
-=======
     "version": "0.0.47",
->>>>>>> be3ab1c1
     "private": true,
     "license": "MIT",
     "publishConfig": {
