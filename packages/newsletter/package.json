--- conflicted
+++ resolved
@@ -1,10 +1,6 @@
 {
     "name": "@cmmv/newsletter",
-<<<<<<< HEAD
-    "version": "0.1.45",
-=======
     "version": "0.1.47",
->>>>>>> be3ab1c1
     "description": "Newsletter management package for CMMV",
     "scripts": {
         "build": "tsup index.ts admin/index.ts client/index.ts --format cjs,esm --dts"
